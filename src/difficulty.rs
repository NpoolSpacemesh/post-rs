use eyre::Context;

/// Calculate proving difficulty.
///
/// K1 defines how many good labels are expected to be within all the labels.
/// The lower the value of K1 - the more difficult it will be to find a good label.
<<<<<<< HEAD
pub fn proving_difficulty(num_labels: u64, k1: u32) -> eyre::Result<u64> {
=======
///
/// The difficulty is calculated as:
/// difficulty = 2^64 * K1 / num_labels
pub(crate) fn proving_difficulty(k1: u32, num_labels: u64) -> eyre::Result<u64> {
>>>>>>> 913aa18f
    eyre::ensure!(num_labels > 0, "number of label blocks must be > 0");
    eyre::ensure!(
        num_labels > k1 as u64,
        format!("number of labels ({num_labels}) must be bigger than k1 ({k1})")
    );
    let difficulty = (1u128 << 64) * k1 as u128 / num_labels as u128;
    u64::try_from(difficulty).wrap_err("difficulty doesn't fit in u64")
}

#[test]
fn zero_labels() {
    assert!(proving_difficulty(1, 0).is_err());
}

#[test]
fn too_big_k1() {
    assert!(proving_difficulty(2, 1).is_err());
    assert!(proving_difficulty(1, 1).is_err());
}

#[test]
fn difficulty_calculation() {
    assert_eq!(proving_difficulty(1, 2).unwrap(), 1u64 << 63);
    assert_eq!(proving_difficulty(1, 4).unwrap(), 1u64 << (64 - 2));
    assert_eq!(proving_difficulty(1, 128).unwrap(), 1u64 << (64 - 7));
}<|MERGE_RESOLUTION|>--- conflicted
+++ resolved
@@ -4,14 +4,10 @@
 ///
 /// K1 defines how many good labels are expected to be within all the labels.
 /// The lower the value of K1 - the more difficult it will be to find a good label.
-<<<<<<< HEAD
-pub fn proving_difficulty(num_labels: u64, k1: u32) -> eyre::Result<u64> {
-=======
 ///
 /// The difficulty is calculated as:
 /// difficulty = 2^64 * K1 / num_labels
-pub(crate) fn proving_difficulty(k1: u32, num_labels: u64) -> eyre::Result<u64> {
->>>>>>> 913aa18f
+pub fn proving_difficulty(k1: u32, num_labels: u64) -> eyre::Result<u64> {
     eyre::ensure!(num_labels > 0, "number of label blocks must be > 0");
     eyre::ensure!(
         num_labels > k1 as u64,
