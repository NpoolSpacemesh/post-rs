--- conflicted
+++ resolved
@@ -32,7 +32,7 @@
         Self {
             nonce: proof.nonce,
             indices: ArrayU8 { ptr, len, cap },
-            k2_pow: proof.k2_pow,
+            pow: proof.pow,
         }
     }
 }
@@ -89,22 +89,8 @@
     let challenge = unsafe { std::slice::from_raw_parts(challenge, 32) };
     let challenge = challenge.try_into()?;
 
-<<<<<<< HEAD
-    let proof = prove::generate_proof(datadir, challenge, cfg, nonces, threads)?;
+    let proof = prove::generate_proof(datadir, challenge, cfg, nonces, threads, pow_flags)?;
     Ok(Box::new(Proof::from(proof)))
-=======
-    let proof = prove::generate_proof(datadir, challenge, cfg, nonces, threads, pow_flags)?;
-
-    let mut indices = ManuallyDrop::new(proof.indices);
-    let (ptr, len, cap) = (indices.as_mut_ptr(), indices.len(), indices.capacity());
-    let proof = Box::new(Proof {
-        nonce: proof.nonce,
-        indices: ArrayU8 { ptr, len, cap },
-        pow: proof.pow,
-    });
-
-    Ok(proof)
->>>>>>> b24c5ed1
 }
 
 #[repr(C)]
@@ -181,13 +167,8 @@
         let indices = unsafe { slice::from_raw_parts(proof.indices.ptr, proof.indices.len) };
         post::prove::Proof {
             nonce: proof.nonce,
-<<<<<<< HEAD
             indices: Cow::from(indices),
-            k2_pow: proof.k2_pow,
-=======
-            indices,
             pow: proof.pow,
->>>>>>> b24c5ed1
         }
     };
 
@@ -201,11 +182,7 @@
         Err(_) => return VerifyResult::InvalidArgument,
     };
 
-<<<<<<< HEAD
-    match verify(&proof, metadata, params) {
-=======
-    let result = match verifier.verify(&proof, metadata, params) {
->>>>>>> b24c5ed1
+    match verifier.verify(&proof, metadata, params) {
         Ok(_) => VerifyResult::Ok,
         Err(err) => {
             log::error!("Proof is invalid: {err}");
